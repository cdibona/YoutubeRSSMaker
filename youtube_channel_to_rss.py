
#!/usr/bin/env python3
"""
YouTube Channel → RSS (with durations & details)
------------------------------------------------

Create an RSS feed for all videos on a given YouTube channel.
Accepts a channel URL (/channel/, /user/, /c/), a handle (@name), a plain channel ID, or a search string.

Requirements:
- Python 3.8+
- `requests` library
- A YouTube Data API v3 key (set YT_API_KEY or pass --api-key)

Usage:
    python youtube_channel_to_rss.py --channel "https://www.youtube.com/c/thisoldtony" --api-key YOUR_KEY --out thisoldtony.rss
    python youtube_channel_to_rss.py --channel @thisoldtony --out feed.rss  # API key read from env YT_API_KEY
    python youtube_channel_to_rss.py --channel UCxxxx... --out feed.rss

Notes:
- To avoid quota spikes, the script batches video lookups (50 per request).
- Includes: title, link, description, duration (HH:MM:SS), duration_seconds, published date, viewCount, likeCount (when available), and thumbnails.
- The RSS uses the Media RSS namespace for richer metadata.
"""
import argparse
import os
import re
import sys
import time
import html
from datetime import datetime, timezone
from typing import Dict, List, Optional, Tuple

import requests
from dotenv import load_dotenv
from youtube_transcript_api import NoTranscriptFound, TranscriptsDisabled, YouTubeTranscriptApi

load_dotenv()

YOUTUBE_API_BASE = "https://www.googleapis.com/youtube/v3"

# --- Helpers -----------------------------------------------------------------

def iso8601_duration_to_seconds(iso_dur: str) -> int:
    """Convert ISO 8601 duration (e.g., PT1H2M3S) to seconds."""
    pattern = re.compile(
        r"^P(?:(?P<years>\d+)Y)?(?:(?P<months>\d+)M)?(?:(?P<weeks>\d+)W)?(?:(?P<days>\d+)D)?"
        r"(?:T(?:(?P<hours>\d+)H)?(?:(?P<minutes>\d+)M)?(?:(?P<seconds>\d+)S)?)?$"
    )
    m = pattern.match(iso_dur)
    if not m:
        return 0
    parts = {k: int(v) if v else 0 for k, v in m.groupdict().items()}
    total = (
        parts["weeks"] * 7 * 24 * 3600
        + parts["days"] * 24 * 3600
        + parts["hours"] * 3600
        + parts["minutes"] * 60
        + parts["seconds"]
    )
    return total

def seconds_to_hms(sec: int) -> str:
    h = sec // 3600
    m = (sec % 3600) // 60
    s = sec % 60
    if h > 0:
        return f"{h:02d}:{m:02d}:{s:02d}"
    else:
        return f"{m:02d}:{s:02d}"

def rfc2822(dt: datetime) -> str:
    # Ensures UTC RFC 2822 format
    return dt.astimezone(timezone.utc).strftime("%a, %d %b %Y %H:%M:%S +0000")

def safe_text(x: Optional[str]) -> str:
    return html.escape(x or "", quote=False)

def pick_best_thumb(thumbs: Dict) -> Tuple[str, int, int]:
    if not thumbs:
        return ("", 0, 0)
    order = ["maxres", "standard", "high", "medium", "default"]
    for k in order:
        if k in thumbs:
            t = thumbs[k]
            return (t.get("url", ""), t.get("width", 0), t.get("height", 0))
    k, t = next(iter(thumbs.items()))
    return (t.get("url", ""), t.get("width", 0), t.get("height", 0))

<<<<<<< HEAD
def fetch_captions(video_id: str, lang: str = "en", allow_generated: bool = False) -> str:
=======
def fetch_captions(video_id: str, lang: str = "en") -> str:
>>>>>>> 71c88261
    """Fetch captions for a video in the preferred language, if available."""
    languages = [lang]
    normalized = lang.lower()
    fallback_candidates = []
    if normalized not in {"en", "en-us"}:
        fallback_candidates.extend(["en", "en-US"])
<<<<<<< HEAD
    seen = {normalized}
    for candidate in fallback_candidates:
        if candidate.lower() not in seen:
            languages.append(candidate)
            seen.add(candidate.lower())

    try:
        transcript_list = YouTubeTranscriptApi.list_transcripts(video_id)
    except (TranscriptsDisabled, NoTranscriptFound):
        return ""
    except Exception:
        return ""

    transcript_entries: Optional[List[Dict]] = None

    manual_transcript = None
    try:
        manual_transcript = transcript_list.find_manually_created_transcript(languages)
    except AttributeError:
        try:
            candidate = transcript_list.find_transcript(languages)
            if not getattr(candidate, "is_generated", False):
                manual_transcript = candidate
        except NoTranscriptFound:
            manual_transcript = None
    except NoTranscriptFound:
        manual_transcript = None

    if manual_transcript is not None:
        try:
            transcript_entries = manual_transcript.fetch()
        except Exception:
            transcript_entries = None

    if transcript_entries is None and allow_generated:
        try:
            generated_transcript = transcript_list.find_generated_transcript(languages)
        except AttributeError:
            generated_transcript = None
        except NoTranscriptFound:
            generated_transcript = None

        if generated_transcript is not None:
            try:
                transcript_entries = generated_transcript.fetch()
            except Exception:
                transcript_entries = None

        if transcript_entries is None:
            for transcript in transcript_list:
                try:
                    if getattr(transcript, "is_generated", False):
                        transcript_entries = transcript.fetch()
                        if transcript_entries:
                            break
                except Exception:
                    continue

    if not transcript_entries:
        return ""

    lines: List[str] = []
    for entry in transcript_entries:
=======
    for candidate in fallback_candidates:
        if candidate not in languages:
            languages.append(candidate)

    try:
        transcript = YouTubeTranscriptApi.get_transcript(video_id, languages=languages)
    except TranscriptsDisabled:
        return ""
    except NoTranscriptFound:
        try:
            transcript = YouTubeTranscriptApi.get_transcript(video_id)
        except (TranscriptsDisabled, NoTranscriptFound):
            return ""
        except Exception:
            return ""
    except Exception:
        return ""

    lines: List[str] = []
    for entry in transcript:
>>>>>>> 71c88261
        text = entry.get("text", "").strip()
        if text:
            lines.append(text.replace("\n", " "))
    return " ".join(lines).strip()

# --- API Calls ----------------------------------------------------------------

def yt_get(session: requests.Session, endpoint: str, params: Dict) -> Dict:
    url = f"{YOUTUBE_API_BASE}/{endpoint}"
    r = session.get(url, params=params, timeout=30)
    r.raise_for_status()
    return r.json()

def resolve_channel_id(session: requests.Session, api_key: str, channel: str) -> Tuple[str, Dict]:
    """Resolve input to a canonical channelId, plus channel metadata. Returns (channel_id, channel_resource)."""
    channel = channel.strip()

    # Full URL?
    m = re.match(r"^https?://(www\.)?youtube\.com/(.+)$", channel, re.IGNORECASE)
    if m:
        path = m.group(2)
        # /channel/UCxxxx...
        m2 = re.match(r"^channel/([A-Za-z0-9_\-]{10,})", path)
        if m2:
            channel_id = m2.group(1)
            data = yt_get(session, "channels", {
                "part": "snippet,contentDetails,statistics",
                "id": channel_id,
                "key": api_key
            })
            items = data.get("items", [])
            if not items:
                raise ValueError("Channel not found by ID.")
            return channel_id, items[0]

        # /@handle
        m3 = re.match(r"^@([A-Za-z0-9_\.]+)", path)
        if m3:
            handle = "@" + m3.group(1)
            data = yt_get(session, "channels", {
                "part": "snippet,contentDetails,statistics",
                "forHandle": handle,
                "key": api_key
            })
            items = data.get("items", [])
            if not items:
                raise ValueError(f"Channel not found for handle {handle}.")
            return items[0]["id"], items[0]

        # /user/USERNAME  (legacy)
        m4 = re.match(r"^user/([^/?#]+)", path)
        if m4:
            username = m4.group(1)
            data = yt_get(session, "channels", {
                "part": "snippet,contentDetails,statistics",
                "forUsername": username,
                "key": api_key
            })
            items = data.get("items", [])
            if not items:
                raise ValueError(f"Channel not found for username {username}.")
            return items[0]["id"], items[0]

        # /c/CUSTOM  → use search
        m5 = re.match(r"^c/([^/?#]+)", path)
        if m5:
            custom = m5.group(1)
            data = yt_get(session, "search", {
                "part": "snippet",
                "q": custom,
                "type": "channel",
                "maxResults": 1,
                "key": api_key
            })
            items = data.get("items", [])
            if not items:
                raise ValueError(f"Channel not found for custom path {custom}.")
            channel_id = items[0]["snippet"]["channelId"]
            data2 = yt_get(session, "channels", {
                "part": "snippet,contentDetails,statistics",
                "id": channel_id,
                "key": api_key
            })
            return channel_id, data2["items"][0]

    # @handle
    if channel.startswith("@"):
        data = yt_get(session, "channels", {
            "part": "snippet,contentDetails,statistics",
            "forHandle": channel,
            "key": api_key
        })
        items = data.get("items", [])
        if not items:
            raise ValueError(f"Channel not found for handle {channel}.")
        return items[0]["id"], items[0]

    # UC... channel ID?
    if re.match(r"^UC[A-Za-z0-9_\-]{20,}$", channel):
        data = yt_get(session, "channels", {
            "part": "snippet,contentDetails,statistics",
            "id": channel,
            "key": api_key
        })
        items = data.get("items", [])
        if not items:
            raise ValueError("Channel not found by ID.")
        return channel, items[0]

    # Otherwise: treat as search query
    data = yt_get(session, "search", {
        "part": "snippet",
        "q": channel,
        "type": "channel",
        "maxResults": 1,
        "key": api_key
    })
    items = data.get("items", [])
    if not items:
        raise ValueError(f"No channel results for query '{channel}'.")
    channel_id = items[0]["snippet"]["channelId"]
    data2 = yt_get(session, "channels", {
        "part": "snippet,contentDetails,statistics",
        "id": channel_id,
        "key": api_key
    })
    return channel_id, data2["items"][0]

def get_uploads_playlist_id(channel_resource: Dict) -> str:
    try:
        return channel_resource["contentDetails"]["relatedPlaylists"]["uploads"]
    except KeyError:
        raise ValueError("Could not find uploads playlist for this channel.")

def fetch_all_playlist_video_ids(session: requests.Session, api_key: str, playlist_id: str) -> List[str]:
    video_ids = []
    page_token = None
    while True:
        data = yt_get(session, "playlistItems", {
            "part": "contentDetails",
            "playlistId": playlist_id,
            "maxResults": 50,
            "pageToken": page_token or "",
            "key": api_key
        })
        for item in data.get("items", []):
            vid = item["contentDetails"]["videoId"]
            video_ids.append(vid)
        page_token = data.get("nextPageToken")
        if not page_token:
            break
        time.sleep(0.05)
    return video_ids

def chunked(seq: List[str], n: int) -> List[List[str]]:
    return [seq[i:i+n] for i in range(0, len(seq), n)]

def fetch_video_details(session: requests.Session, api_key: str, video_ids: List[str]) -> List[Dict]:
    videos = []
    for chunk in chunked(video_ids, 50):
        data = yt_get(session, "videos", {
            "part": "snippet,contentDetails,statistics",
            "id": ",".join(chunk),
            "maxResults": 50,
            "key": api_key
        })
        videos.extend(data.get("items", []))
        time.sleep(0.05)
    videos.sort(key=lambda v: v["snippet"].get("publishedAt", ""), reverse=True)
    return videos

# --- RSS generation -----------------------------------------------------------

def build_rss(channel: Dict, videos: List[Dict], channel_url: Optional[str]=None) -> str:
    ch_snip = channel["snippet"]
    ch_stats = channel.get("statistics", {})
    title = ch_snip.get("title", "YouTube Channel")
    desc = ch_snip.get("description", "")
    published_at = ch_snip.get("publishedAt", None)
    ch_link = channel_url or f"https://www.youtube.com/channel/{channel['id']}"
    last_build = datetime.now(timezone.utc)

    rss = []
    rss.append('<?xml version="1.0" encoding="UTF-8"?>')
    rss.append('<rss version="2.0" xmlns:media="http://search.yahoo.com/mrss/">')
    rss.append("<channel>")
    rss.append(f"<title>{safe_text(title)}</title>")
    rss.append(f"<link>{safe_text(ch_link)}</link>")
    rss.append(f"<description>{safe_text(desc)}</description>")
    rss.append(f"<lastBuildDate>{rfc2822(last_build)}</lastBuildDate>")
    rss.append(f"<generator>YouTube Channel to RSS (custom)</generator>")

    if published_at:
        try:
            dt = datetime.fromisoformat(published_at.replace("Z", "+00:00"))
            rss.append(f"<pubDate>{rfc2822(dt)}</pubDate>")
        except Exception:
            pass

    ch_thumb = ch_snip.get("thumbnails", {})
    turl, tw, th = pick_best_thumb(ch_thumb)
    if turl:
        rss.append(f'<media:thumbnail url="{html.escape(turl, quote=True)}" width="{tw}" height="{th}"/>')

    subs = ch_stats.get("subscriberCount")
    vids = ch_stats.get("videoCount")
    views = ch_stats.get("viewCount")
    if subs or vids or views:
        extra = []
        if subs: extra.append(f"Subscribers: {subs}")
        if vids: extra.append(f"Videos: {vids}")
        if views: extra.append(f"Views: {views}")
        rss.append(f"<!-- {' | '.join(extra)} -->")

    for v in videos:
        vs = v["snippet"]
        vc = v.get("contentDetails", {})
        vstat = v.get("statistics", {})
        vid = v["id"]
        vtitle = vs.get("title", "Untitled")
        vdesc = vs.get("description", "")
        vurl = f"https://www.youtube.com/watch?v={vid}"
        published = vs.get("publishedAt", None)
        dur_iso = vc.get("duration", "PT0S")
        dur_seconds = iso8601_duration_to_seconds(dur_iso)
        dur_hms = seconds_to_hms(dur_seconds)

        thumbs = vs.get("thumbnails", {})
        turl, tw, th = pick_best_thumb(thumbs)

        rss.append("<item>")
        rss.append(f"<title>{safe_text(vtitle)}</title>")
        rss.append(f"<link>{safe_text(vurl)}</link>")
        rss.append(f"<guid isPermaLink=\"false\">youtube:video:{safe_text(vid)}</guid>")
        if published:
            try:
                dt = datetime.fromisoformat(published.replace("Z", "+00:00"))
                rss.append(f"<pubDate>{rfc2822(dt)}</pubDate>")
            except Exception:
                pass

        meta_bits = [f"Duration: {dur_hms} ({dur_seconds}s)"]
        if vstat.get("viewCount"):
            meta_bits.append(f"Views: {vstat['viewCount']}")
        if vstat.get("likeCount"):
            meta_bits.append(f"Likes: {vstat['likeCount']}")

        meta_html = "<br/>".join(html.escape(bit, quote=False) for bit in meta_bits)
        desc_html = f"{meta_html}<br/><br/>{html.escape(vdesc or '', quote=False)}"
        captions_text = v.get("captions")
        caption_html = None
        if captions_text:
            caption_html = html.escape(captions_text, quote=False).replace("\n", "<br/>")
            desc_html = f"{desc_html}<br/><br/><strong>Captions:</strong><br/>{caption_html}"
        rss.append(f"<description>{desc_html}</description>")
        if caption_html:
            rss.append(f"<media:subtitle>{caption_html}</media:subtitle>")

        if turl:
            rss.append(f'<media:thumbnail url="{html.escape(turl, quote=True)}" width="{tw}" height="{th}"/>')
        rss.append(f'<media:content url="{html.escape(vurl, quote=True)}" medium="video" duration="{dur_seconds}"/>')

        rss.append("</item>")

    rss.append("</channel>")
    rss.append("</rss>")
    return "\n".join(rss)

# --- Main ---------------------------------------------------------------------

def main():
    parser = argparse.ArgumentParser(description="Create an RSS feed for a YouTube channel.")
    parser.add_argument("--channel", required=True, help="Channel URL (@handle, /channel/ID, /user/NAME, /c/NAME), channel ID, or search query")
    parser.add_argument("--api-key", default=os.environ.get("YT_API_KEY"), help="YouTube Data API v3 key (or set YT_API_KEY)")
    parser.add_argument("--out", default="-", help="Output RSS file path (default: stdout)")
<<<<<<< HEAD
    parser.add_argument(
        "--oldest-first",
        action="store_true",
        help="Sort the RSS feed with the oldest uploads first (default: newest first)",
    )
=======
    parser.add_argument("--descending", action="store_true", help="Sort newest first (default is oldest first)")
>>>>>>> 71c88261
    parser.add_argument("--include-captions", action="store_true", help="Include video captions/transcripts in the RSS feed")
    parser.add_argument(
        "--caption-language",
        default="en",
        help="Preferred caption language code when including captions (default: en)",
    )
<<<<<<< HEAD
    parser.add_argument(
        "--allow-generated-captions",
        action="store_true",
        help="Allow falling back to auto-generated captions when fetching transcripts",
    )
=======
>>>>>>> 71c88261
    args = parser.parse_args()

    if not args.api_key:
        print("Error: API key required. Pass --api-key or set YT_API_KEY.", file=sys.stderr)
        sys.exit(2)

    session = requests.Session()

    try:
        channel_id, channel_resource = resolve_channel_id(session, args.api_key, args.channel)
        uploads_pid = get_uploads_playlist_id(channel_resource)
        video_ids = fetch_all_playlist_video_ids(session, args.api_key, uploads_pid)
        videos = fetch_video_details(session, args.api_key, video_ids)
        if args.include_captions:
            preferred_lang = (args.caption_language or "en").strip() or "en"
            for video in videos:
<<<<<<< HEAD
                caption_text = fetch_captions(
                    video["id"],
                    lang=preferred_lang,
                    allow_generated=args.allow_generated_captions,
                )
                if caption_text:
                    video["captions"] = caption_text
        if args.oldest_first:
=======
                caption_text = fetch_captions(video["id"], lang=preferred_lang)
                if caption_text:
                    video["captions"] = caption_text
        if args.descending:
>>>>>>> 71c88261
            videos = list(reversed(videos))
        rss_xml = build_rss(channel_resource, videos, channel_url=args.channel if args.channel.startswith("http") or args.channel.startswith("@") else None)
    except requests.HTTPError as e:
        resp_text = getattr(e, "response", None).text if getattr(e, "response", None) else ""
        print(f"HTTP error from YouTube API: {e}\nResponse: {resp_text}", file=sys.stderr)
        sys.exit(1)
    except Exception as e:
        print(f"Error: {e}", file=sys.stderr)
        sys.exit(1)

    if args.out == "-" or args.out.lower() == "stdout":
        sys.stdout.write(rss_xml)
    else:
        with open(args.out, "w", encoding="utf-8") as f:
            f.write(rss_xml)
        print(f"Wrote RSS to {args.out}")

if __name__ == "__main__":
    main()
<|MERGE_RESOLUTION|>--- conflicted
+++ resolved
@@ -87,18 +87,13 @@
     k, t = next(iter(thumbs.items()))
     return (t.get("url", ""), t.get("width", 0), t.get("height", 0))
 
-<<<<<<< HEAD
 def fetch_captions(video_id: str, lang: str = "en", allow_generated: bool = False) -> str:
-=======
-def fetch_captions(video_id: str, lang: str = "en") -> str:
->>>>>>> 71c88261
     """Fetch captions for a video in the preferred language, if available."""
     languages = [lang]
     normalized = lang.lower()
     fallback_candidates = []
     if normalized not in {"en", "en-us"}:
         fallback_candidates.extend(["en", "en-US"])
-<<<<<<< HEAD
     seen = {normalized}
     for candidate in fallback_candidates:
         if candidate.lower() not in seen:
@@ -162,28 +157,6 @@
 
     lines: List[str] = []
     for entry in transcript_entries:
-=======
-    for candidate in fallback_candidates:
-        if candidate not in languages:
-            languages.append(candidate)
-
-    try:
-        transcript = YouTubeTranscriptApi.get_transcript(video_id, languages=languages)
-    except TranscriptsDisabled:
-        return ""
-    except NoTranscriptFound:
-        try:
-            transcript = YouTubeTranscriptApi.get_transcript(video_id)
-        except (TranscriptsDisabled, NoTranscriptFound):
-            return ""
-        except Exception:
-            return ""
-    except Exception:
-        return ""
-
-    lines: List[str] = []
-    for entry in transcript:
->>>>>>> 71c88261
         text = entry.get("text", "").strip()
         if text:
             lines.append(text.replace("\n", " "))
@@ -459,29 +432,23 @@
     parser.add_argument("--channel", required=True, help="Channel URL (@handle, /channel/ID, /user/NAME, /c/NAME), channel ID, or search query")
     parser.add_argument("--api-key", default=os.environ.get("YT_API_KEY"), help="YouTube Data API v3 key (or set YT_API_KEY)")
     parser.add_argument("--out", default="-", help="Output RSS file path (default: stdout)")
-<<<<<<< HEAD
     parser.add_argument(
         "--oldest-first",
         action="store_true",
         help="Sort the RSS feed with the oldest uploads first (default: newest first)",
     )
-=======
-    parser.add_argument("--descending", action="store_true", help="Sort newest first (default is oldest first)")
->>>>>>> 71c88261
     parser.add_argument("--include-captions", action="store_true", help="Include video captions/transcripts in the RSS feed")
     parser.add_argument(
         "--caption-language",
         default="en",
         help="Preferred caption language code when including captions (default: en)",
     )
-<<<<<<< HEAD
+
     parser.add_argument(
         "--allow-generated-captions",
         action="store_true",
         help="Allow falling back to auto-generated captions when fetching transcripts",
     )
-=======
->>>>>>> 71c88261
     args = parser.parse_args()
 
     if not args.api_key:
@@ -498,7 +465,6 @@
         if args.include_captions:
             preferred_lang = (args.caption_language or "en").strip() or "en"
             for video in videos:
-<<<<<<< HEAD
                 caption_text = fetch_captions(
                     video["id"],
                     lang=preferred_lang,
@@ -507,12 +473,6 @@
                 if caption_text:
                     video["captions"] = caption_text
         if args.oldest_first:
-=======
-                caption_text = fetch_captions(video["id"], lang=preferred_lang)
-                if caption_text:
-                    video["captions"] = caption_text
-        if args.descending:
->>>>>>> 71c88261
             videos = list(reversed(videos))
         rss_xml = build_rss(channel_resource, videos, channel_url=args.channel if args.channel.startswith("http") or args.channel.startswith("@") else None)
     except requests.HTTPError as e:
